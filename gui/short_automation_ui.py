--- conflicted
+++ resolved
@@ -11,6 +11,7 @@
 import random
 import os
 import time
+
 ERROR_TEMPLATE = """
 <div style='text-align: center; background: #9fcbc3; color: #3f4039; 
 padding: 20px; border-radius: 5px; margin: 10px;'>
@@ -23,6 +24,12 @@
 border-radius: 5px; cursor: pointer; text-decoration: none;'>Get Help on Discord</a>
 </div>"""
 
+def getElevenlabsVoices():
+    api_key = get_api_key("ELEVEN LABS")
+    voices = list(reversed(getVoices(api_key).keys()))
+    return voices
+
+voiceChoice = gr.Radio(getElevenlabsVoices(), label="Elevenlabs voice", value="Antoni", interactive=True)
 
 def create_short_automation_ui(shortGptUI: gr.Blocks):
     def create_short(numShorts,
@@ -91,17 +98,11 @@
     with gr.Row(visible=False) as short_automation:
         with gr.Column():
             numShorts = gr.Number(label="Number of shorts", minimum=1, value=1)
-<<<<<<< HEAD
-            short_type = gr.Radio(["Reddit Story shorts","Historical Facts shorts", "Scientific Facts shorts", "Custom Facts shorts"], label="Type of shorts generated", value="Custom Facts", interactive=True)
+            short_type = gr.Radio(["Reddit Story shorts","Historical Facts shorts", "Scientific Facts shorts", "Custom Facts shorts"], label="Type of shorts generated", value="Scientific Facts shorts", interactive=True)
             facts_subject = gr.Textbox(label="Write a subject for your facts (example: Football facts)", interactive=True, visible=False)
             short_type.change(lambda x: gr.update(visible=x=="Custom Facts shorts"), [short_type], [facts_subject] )
-=======
-            short_type = gr.Radio(["Reddit Story shorts","Historical Facts shorts", "Scientific Facts shorts", "Custom Facts shorts"], label="Type of shorts generated", value="Scientific Facts shorts", interactive=True)
-            facts_subject = gr.Textbox(label="Write a subject for your facts (example: Football facts)",interactive=True, visible=False)
-            short_type.change(lambda x: gr.update(visible=x=="Custom Facts shorts"),[short_type],[facts_subject] )
->>>>>>> 8f5563b6
             language = gr.Radio(language_choices, label="Language", value="ENGLISH")
-            voice = gr.Radio(list(getVoices().keys()), label="Elevenlabs voice", value="Antoni", interactive=True)
+            voiceChoice.render()
             useImages = gr.Checkbox(label="Use images", value=True)
             numImages = gr.Radio([5, 10, 25],value=25, label="Number of images per short", visible=True, interactive=True)
             useImages.change(lambda x: gr.update(visible=x), useImages, numImages)
@@ -130,10 +131,9 @@
             background_video_checkbox,
             background_music_checkbox,
             facts_subject,
-            voice
+            voiceChoice
         ], outputs=[output, video_folder, generation_error])
     return short_automation
-
 
 
 
@@ -182,13 +182,8 @@
         watermark,
         background_video,
         background_music,
-<<<<<<< HEAD
         facts_subject,
         voice):
-=======
-        facts_subject):
-    watermark = watermark.upper() if watermark else None
->>>>>>> 8f5563b6
     if short_type == "Reddit Story shorts":
         return RedditShortEngine(background_video_name=background_video,
                                             background_music_name=background_music,
